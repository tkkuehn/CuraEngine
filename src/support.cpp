--- conflicted
+++ resolved
@@ -95,47 +95,8 @@
     
     for (unsigned int layer_idx = 0; layer_idx < layer_count ; layer_idx++)
     {
-<<<<<<< HEAD
-        storage.support.supportLayers[layer_idx].supportAreas = storage.support.supportLayers[layer_idx].supportAreas.unionPolygons();
-
-        // get a support line width representative for all support
-        int support_skin_extruder_nr = storage.getSettingAsIndex("support_interface_extruder_nr");
-        int support_infill_extruder_nr = (layer_idx == 0)? storage.getSettingAsIndex("support_extruder_nr_layer_0") : storage.getSettingAsIndex("support_infill_extruder_nr");
-        int interface_enable = storage.getSettingBoolean("support_interface_enable");
-        int interface_extruder_nr = interface_enable? support_skin_extruder_nr : support_infill_extruder_nr;
-        ExtruderTrain& train = *storage.meshgroup->getExtruderTrain(interface_extruder_nr);
-        int support_line_width = train.getSettingInMicrons(interface_enable? "support_interface_line_width" : "support_line_width");
-
-        // remove jagged line pieces introduced by unioning separate overhang areas for consectuive layers
-        //
-        // support may otherwise look like:
-        //      _____________________      .
-        //     /                     \      } dist_from_lower_layer
-        //    /__                   __\    /
-        //      /                   \        `\.
-        //     /                     \         } dist_from_lower_layer
-        //    /__                   __\      ./
-        //      /                   \     `\.
-        //     /                     \      } dist_from_lower_layer
-        //    /_______________________\   ,/
-        //            rather than
-        //     _______________________
-        //    |                       |
-        //    |                       |
-        //    |                       |
-        //    |                       |
-        //    |                       |
-        //    |                       |
-        //    |                       |
-        //    |_______________________|
-        //
-        // dist_from_lower_layer may be up to max_dist_from_lower_layer (see below), but that value may be extremely high
-        storage.support.supportLayers[layer_idx].supportAreas.simplify(support_line_width / 2);
-        
-=======
         Polygons& support_areas = storage.support.supportLayers[layer_idx].supportAreas;
         support_areas = support_areas.unionPolygons();
->>>>>>> 7ba5b5c0
     }
 }
 
