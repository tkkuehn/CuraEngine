--- conflicted
+++ resolved
@@ -481,11 +481,7 @@
         for (int layer_number = 0; layer_number < static_cast<int>(mesh.layers.size()); layer_number++)
         {
             logDebug("Processing skins and infill layer %i of %i\n", layer_number, mesh_layer_count);
-<<<<<<< HEAD
-            if (!mesh_group_settings.get<bool>("magic_spiralize") || layer_number < mesh_max_initial_bottom_layer_count)    //Only generate up/downskin and infill for the first X layers when spiralize is choosen.
-=======
-            if (!mesh_group_settings.get<bool>("magic_spiralize") || layer_number < static_cast<int>(mesh_max_bottom_layer_count))    //Only generate up/downskin and infill for the first X layers when spiralize is choosen.
->>>>>>> df098fc7
+            if (!mesh_group_settings.get<bool>("magic_spiralize") || layer_number < static_cast<int>(mesh_max_initial_bottom_layer_count))    //Only generate up/downskin and infill for the first X layers when spiralize is choosen.
             {
                 processSkinsAndInfill(mesh, layer_number, process_infill);
             }
