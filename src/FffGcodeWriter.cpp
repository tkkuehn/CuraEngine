--- conflicted
+++ resolved
@@ -371,34 +371,18 @@
     }
 }
 
-<<<<<<< HEAD
-
-
-void FffGcodeWriter::processStartingCode(const SliceDataStorage& storage, const size_t start_extruder_nr)
+void FffGcodeWriter::processInitialLayerTemperature(const SliceDataStorage& storage, const size_t start_extruder_nr)
 {
     std::vector<bool> extruder_is_used = storage.getExtrudersUsed();
     Scene& scene = Application::getInstance().current_slice->scene;
     const size_t num_extruders = scene.extruders.size();
-    if (Application::getInstance().communication->isSequential())
-    {
-        std::string prefix = gcode.getFileHeader(extruder_is_used);
-        gcode.writeCode(prefix.c_str());
-    }
-
-    gcode.writeComment("Generated with Cura_SteamEngine " VERSION);
-=======
-void FffGcodeWriter::processInitialLayerTemperature(const SliceDataStorage& storage, const unsigned int start_extruder_nr)
-{
-    std::vector<bool> extruder_is_used = storage.getExtrudersUsed();
-    const unsigned num_extruders = storage.getSettingAsCount("machine_extruder_count");
->>>>>>> ddc0ba67
 
     if (gcode.getFlavor() == EGCodeFlavor::GRIFFIN)
     {
-        ExtruderTrain& train = *storage.meshgroup->getExtruderTrain(start_extruder_nr);
+        ExtruderTrain& train = scene.extruders[start_extruder_nr];
         constexpr bool wait = true;
-        double print_temp_0 = train.getSettingInDegreeCelsius("material_print_temperature_layer_0");
-        double print_temp_here = (print_temp_0 != 0) ? print_temp_0 : train.getSettingInDegreeCelsius("material_print_temperature");
+        const Temperature print_temp_0 = train.settings.get<Temperature>("material_print_temperature_layer_0");
+        const Temperature print_temp_here = (print_temp_0 != 0) ? print_temp_0 : train.settings.get<Temperature>("material_print_temperature");
         gcode.writeTemperatureCommand(start_extruder_nr, print_temp_here, wait);
     }
     else if (gcode.getFlavor() != EGCodeFlavor::ULTIGCODE)
@@ -432,13 +416,8 @@
                     Temperature extruder_temp;
                     if (extruder_nr == start_extruder_nr)
                     {
-<<<<<<< HEAD
                         const Temperature print_temp_0 = train.settings.get<Temperature>("material_print_temperature_layer_0");
                         extruder_temp = (print_temp_0 != 0) ? print_temp_0 : train.settings.get<Temperature>("material_print_temperature");
-=======
-                        const double print_temp_0 = train.getSettingInDegreeCelsius("material_print_temperature_layer_0");
-                        extruder_temp = (print_temp_0 != 0)? print_temp_0 : train.getSettingInDegreeCelsius("material_print_temperature");
->>>>>>> ddc0ba67
                     }
                     else
                     {
@@ -472,10 +451,10 @@
     }
 }
 
-void FffGcodeWriter::processStartingCode(const SliceDataStorage& storage, const unsigned int start_extruder_nr)
+void FffGcodeWriter::processStartingCode(const SliceDataStorage& storage, const size_t start_extruder_nr)
 {
     std::vector<bool> extruder_is_used = storage.getExtrudersUsed();
-    if (!CommandSocket::isInstantiated())
+    if (Application::getInstance().communication->isSequential()) //If we must output the g-code sequentially, we must already place the g-code header here even if we don't know the exact time/material usages yet.
     {
         std::string prefix = gcode.getFileHeader(extruder_is_used);
         gcode.writeCode(prefix.c_str());
@@ -492,43 +471,36 @@
         processInitialLayerTemperature(storage, start_extruder_nr);
     }
 
+    const Settings& mesh_group_settings = Application::getInstance().current_slice->scene.current_mesh_group->settings;
+
     gcode.writeExtrusionMode(false); // ensure absolute extrusion mode is set before the start gcode
-    gcode.writeCode(scene.current_mesh_group->settings.get<std::string>("machine_start_gcode").c_str());
+    gcode.writeCode(mesh_group_settings.get<std::string>("machine_start_gcode").c_str());
 
     if (gcode.getFlavor() == EGCodeFlavor::BFB)
     {
         gcode.writeComment("enable auto-retraction");
         std::ostringstream tmp;
-        tmp << "M227 S" << (scene.current_mesh_group->settings.get<coord_t>("retraction_amount") * 2560 / 1000) << " P" << (scene.current_mesh_group->settings.get<coord_t>("retraction_amount") * 2560 / 1000);
+        tmp << "M227 S" << (mesh_group_settings.get<coord_t>("retraction_amount") * 2560 / 1000) << " P" << (mesh_group_settings.get<coord_t>("retraction_amount") * 2560 / 1000);
         gcode.writeLine(tmp.str().c_str());
     }
     else if (gcode.getFlavor() == EGCodeFlavor::GRIFFIN)
     { // initialize extruder trains
         Application::getInstance().communication->sendCurrentPosition(gcode.getPositionXY());
         gcode.startExtruder(start_extruder_nr);
-<<<<<<< HEAD
-        const ExtruderTrain& train = scene.extruders[start_extruder_nr];
-        constexpr bool wait = true;
-        Temperature print_temp_0 = train.settings.get<Temperature>("material_print_temperature_layer_0");
-        Temperature print_temp_here = (print_temp_0 != 0) ? print_temp_0 : train.settings.get<Temperature>("material_print_temperature");
-        gcode.writeTemperatureCommand(start_extruder_nr, print_temp_here, wait);
+        ExtruderTrain& train = Application::getInstance().current_slice->scene.extruders[start_extruder_nr];
+        processInitialLayerTemperature(storage, start_extruder_nr);
         gcode.writePrimeTrain(train.settings.get<Velocity>("speed_travel"));
-=======
-        ExtruderTrain& train = *storage.meshgroup->getExtruderTrain(start_extruder_nr);
-        processInitialLayerTemperature(storage, start_extruder_nr);
-        gcode.writePrimeTrain(train.getSettingInMillimetersPerSecond("speed_travel"));
->>>>>>> ddc0ba67
         extruder_prime_layer_nr[start_extruder_nr] = std::numeric_limits<int>::min(); // set to most negative number so that layer processing never primes this extruder any more.
         const RetractionConfig& retraction_config = storage.retraction_config_per_extruder[start_extruder_nr];
         gcode.writeRetraction(retraction_config);
     }
-    if (scene.current_mesh_group->settings.get<bool>("relative_extrusion"))
+    if (mesh_group_settings.get<bool>("relative_extrusion"))
     {
         gcode.writeExtrusionMode(true);
     }
     if (gcode.getFlavor() != EGCodeFlavor::GRIFFIN)
     {
-        if (scene.current_mesh_group->settings.get<bool>("retraction_enable"))
+        if (mesh_group_settings.get<bool>("retraction_enable"))
         {
             // ensure extruder is zeroed
             gcode.resetExtrusionValue();
