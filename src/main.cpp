--- conflicted
+++ resolved
@@ -83,14 +83,9 @@
     if(!config.readSettings()) {
         cura::logError("Default config '%s' not used\n", DEFAULT_CONFIG_PATH);
     }
-<<<<<<< HEAD
     
     CommandSocket* commandSocket = NULL;
-=======
-    for(int argn = 1; argn < argc; argn++)
-        cura::log("Arg: %s\n", argv[argn]);
 
->>>>>>> e71ea1f3
     for(int argn = 1; argn < argc; argn++)
     {
         char* str = argv[argn];
