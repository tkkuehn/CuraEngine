project(CuraEngine)

cmake_minimum_required(VERSION 2.8.12)

option (ENABLE_ARCUS
    "Enable support for ARCUS" ON)

if (ENABLE_ARCUS)
    message(STATUS "Building with Arcus")
    find_package(Arcus REQUIRED)
    add_definitions(-DARCUS)
endif ()

<<<<<<< HEAD
option(USE_SYSTEM_LIBS "Use the system libraries if available" OFF)

if(USE_SYSTEM_LIBS)
    set(CMAKE_MODULE_PATH ${CMAKE_SOURCE_DIR}/cmake)
    find_package(RapidJSON CONFIG REQUIRED)
    find_package(Polyclipping REQUIRED)
=======
if(CMAKE_BUILD_TYPE MATCHES "Debug")
    set(CMAKE_CXX_FLAGS ${CMAKE_CXX_FLAGS_DEBUG_INIT})
else()
    set(CMAKE_CXX_FLAGS ${CMAKE_CXX_FLAGS_RELEASE_INIT})
>>>>>>> 981d721b
endif()

if(NOT ${CMAKE_VERSION} VERSION_LESS 3.1)
    set(CMAKE_CXX_STANDARD 11)
else()
    set(CMAKE_CXX_FLAGS "${CMAKE_CXX_FLAGS} -std=c++11")
endif()

if(APPLE AND CMAKE_CXX_COMPILER_ID MATCHES "Clang")
    set(CMAKE_CXX_FLAGS "${CMAKE_CXX_FLAGS} -std=c++11 -stdlib=libc++")
endif()

if(NOT DEFINED LIB_SUFFIX)
    set(LIB_SUFFIX "")
endif()
set(CMAKE_INSTALL_RPATH "${CMAKE_INSTALL_PREFIX}/lib${LIB_SUFFIX}")

set(CURA_ENGINE_VERSION "master" CACHE STRING "Version name of Cura")

option(BUILD_TESTS OFF)

# Add a compiler flag to check the output for insane values if we are in debug mode.
if(CMAKE_BUILD_TYPE MATCHES DEBUG OR CMAKE_BUILD_TYPE MATCHES RelWithDebInfo)
    message(STATUS "Building debug release of CuraEngine.")
    set(CMAKE_CXX_FLAGS "${CMAKE_CXX_FLAGS} -Wextra -O0 -g -fno-omit-frame-pointer")
    add_definitions(-DASSERT_INSANE_OUTPUT)
    add_definitions(-DUSE_CPU_TIME)
    add_definitions(-DDEBUG)
endif()

set(CMAKE_CXX_FLAGS "${CMAKE_CXX_FLAGS} -Wall") # Add warnings

option (ENABLE_MORE_COMPILER_OPTIMIZATION_FLAGS
    "Enable more optimization flags" ON)
if (ENABLE_MORE_COMPILER_OPTIMIZATION_FLAGS)
    message (STATUS "Compile with more optimization flags")
    set(CMAKE_CXX_FLAGS_RELEASE "${CMAKE_CXX_FLAGS} -Ofast -funroll-loops")
endif ()

if(NOT APPLE AND NOT WIN32)
    set(CMAKE_CXX_FLAGS "${CMAKE_CXX_FLAGS} -static-libstdc++")
endif()

option (ENABLE_OPENMP
    "Use OpenMP for parallel code" ON)

if (ENABLE_OPENMP)
    FIND_PACKAGE( OpenMP )
    if( OPENMP_FOUND )
        set(CMAKE_CXX_FLAGS "${CMAKE_CXX_FLAGS} ${OpenMP_CXX_FLAGS}" )
    endif()
endif()

if(USE_SYSTEM_LIBS)
    include_directories(${Polyclipping_INCLUDE_DIRS} ${CMAKE_BINARY_DIR} ${RAPIDJSON_INCLUDE_DIRS})
else()
    include_directories(${CMAKE_CURRENT_BINARY_DIR} libs libs/clipper)
    add_library(clipper STATIC libs/clipper/clipper.cpp)
endif()

set(engine_SRCS # Except main.cpp.
    src/bridge.cpp
    src/commandSocket.cpp
    src/ConicalOverhang.cpp
    src/ExtruderTrain.cpp
    src/FffGcodeWriter.cpp
    src/FffPolygonGenerator.cpp
    src/FffProcessor.cpp
    src/gcodeExport.cpp
    src/GCodePathConfig.cpp
    src/infill.cpp
    src/InsetOrderOptimizer.cpp
    src/layerPart.cpp
    src/LayerPlan.cpp
    src/LayerPlanBuffer.cpp
    src/MergeInfillLines.cpp
    src/mesh.cpp
    src/MeshGroup.cpp
    src/Mold.cpp
    src/multiVolumes.cpp
    src/pathOrderOptimizer.cpp
    src/Preheat.cpp
    src/PrimeTower.cpp
    src/raft.cpp
    src/skin.cpp
    src/SkirtBrim.cpp
    src/SupportInfillPart.cpp
    src/sliceDataStorage.cpp
    src/slicer.cpp
    src/support.cpp
    src/timeEstimate.cpp
    src/TopSurface.cpp
    src/TreeSupport.cpp
    src/WallsComputation.cpp
    src/wallOverlap.cpp
    src/Weaver.cpp
    src/Wireframe2gcode.cpp

    src/infill/NoZigZagConnectorProcessor.cpp
    src/infill/ZigzagConnectorProcessor.cpp
    src/infill/SpaceFillingTreeFill.cpp
    src/infill/SpaghettiInfill.cpp
    src/infill/SpaghettiInfillPathGenerator.cpp
    src/infill/SubDivCube.cpp

    src/pathPlanning/Comb.cpp
    src/pathPlanning/GCodePath.cpp
    src/pathPlanning/LinePolygonsCrossings.cpp
    src/pathPlanning/NozzleTempInsert.cpp
    src/pathPlanning/TimeMaterialEstimates.cpp

    src/progress/Progress.cpp
    src/progress/ProgressStageEstimator.cpp

    src/settings/PathConfigStorage.cpp
    src/settings/SettingConfig.cpp
    src/settings/SettingContainer.cpp
    src/settings/SettingRegistry.cpp
    src/settings/settings.cpp
    src/settings/AdaptiveLayerHeights.cpp
    src/settings/AdaptiveLayerHeights.h

    src/utils/AABB.cpp
    src/utils/AABB3D.cpp
    src/utils/Date.cpp
    src/utils/gettime.cpp
    src/utils/LinearAlg2D.cpp
    src/utils/ListPolyIt.cpp
    src/utils/logoutput.cpp
    src/utils/MinimumSpanningTree.cpp
    src/utils/PolygonsPointIndex.cpp
    src/utils/PolygonProximityLinker.cpp
    src/utils/polygonUtils.cpp
    src/utils/polygon.cpp
    src/utils/ProximityPointLink.cpp
    src/utils/socket.cpp
    src/utils/SpaceFillingTree.cpp
)

# List of tests. For each test there must be a file tests/${NAME}.cpp and a file tests/${NAME}.h.
set(engine_TEST_INFILL
    SpaceFillingTreeFillTest
)
set(engine_TEST_UTILS
    SparseGridTest
    IntPointTest
    LinearAlg2DTest
    PolygonUtilsTest
    PolygonTest
    StringTest
    UnionFindTest
)

# Generating ProtoBuf protocol
if (ENABLE_ARCUS)
    protobuf_generate_cpp(engine_PB_SRCS engine_PB_HEADERS Cura.proto)
endif ()

# Compiling CuraEngine itself.
add_library(_CuraEngine ${engine_SRCS} ${engine_PB_SRCS}) #First compile all of CuraEngine as library, allowing this to be re-used for tests.

if(USE_SYSTEM_LIBS)
    target_link_libraries(_CuraEngine ${Polyclipping_LIBRARIES})
else()
    target_link_libraries(_CuraEngine clipper)
endif()

if (ENABLE_ARCUS)
    target_link_libraries(_CuraEngine Arcus)
endif ()

set_target_properties(_CuraEngine PROPERTIES COMPILE_DEFINITIONS "VERSION=\"${CURA_ENGINE_VERSION}\"")

if(WIN32)
  message(STATUS "Using windres")
  set(RES_FILES "CuraEngine.rc")
  set(CMAKE_RC_COMPILER_INIT windres)
  ENABLE_LANGUAGE(RC)
  SET(CMAKE_RC_COMPILE_OBJECT
      "<CMAKE_RC_COMPILER> <FLAGS> -O coff <DEFINES> -i <SOURCE> -o <OBJECT>"
      )
endif(WIN32)

if (UNIX)
    target_link_libraries(_CuraEngine pthread)
endif()

if (NOT WIN32)
  add_executable(CuraEngine src/main.cpp) # Then compile main.cpp as separate executable, and link the library to it.
else()
  add_executable(CuraEngine src/main.cpp ${RES_FILES}) # ..., but don't forget the glitter!
endif(NOT WIN32)

target_link_libraries(CuraEngine _CuraEngine)
set_target_properties(CuraEngine PROPERTIES COMPILE_DEFINITIONS "VERSION=\"${CURA_ENGINE_VERSION}\"")

# Compiling the test environment.
if (BUILD_TESTS)
    message(STATUS "Building tests...")

    find_package(cppunit)

    enable_testing()
    foreach (test ${engine_TEST})
        add_executable(${test} tests/main.cpp tests/${test}.cpp)
        target_link_libraries(${test} _CuraEngine cppunit)
        add_test(${test} ${test})
    endforeach()
    foreach (test ${engine_TEST_INFILL})
        add_executable(${test} tests/main.cpp tests/infill/${test}.cpp)
        target_link_libraries(${test} _CuraEngine cppunit)
        add_test(${test} ${test})
    endforeach()
    foreach (test ${engine_TEST_UTILS})
        add_executable(${test} tests/main.cpp tests/utils/${test}.cpp)
        target_link_libraries(${test} _CuraEngine cppunit)
        add_test(${test} ${test})
    endforeach()
endif()


add_custom_command(TARGET CuraEngine POST_BUILD
                   COMMAND ${CMAKE_COMMAND} -E copy_directory
                       ${CMAKE_SOURCE_DIR}/resources $<TARGET_FILE_DIR:CuraEngine>)

# Installing CuraEngine.
include(GNUInstallDirs)
install(TARGETS CuraEngine DESTINATION ${CMAKE_INSTALL_BINDIR})
include(CPackConfig.cmake)<|MERGE_RESOLUTION|>--- conflicted
+++ resolved
@@ -11,19 +11,18 @@
     add_definitions(-DARCUS)
 endif ()
 
-<<<<<<< HEAD
+
 option(USE_SYSTEM_LIBS "Use the system libraries if available" OFF)
 
 if(USE_SYSTEM_LIBS)
     set(CMAKE_MODULE_PATH ${CMAKE_SOURCE_DIR}/cmake)
     find_package(RapidJSON CONFIG REQUIRED)
     find_package(Polyclipping REQUIRED)
-=======
+
 if(CMAKE_BUILD_TYPE MATCHES "Debug")
     set(CMAKE_CXX_FLAGS ${CMAKE_CXX_FLAGS_DEBUG_INIT})
 else()
     set(CMAKE_CXX_FLAGS ${CMAKE_CXX_FLAGS_RELEASE_INIT})
->>>>>>> 981d721b
 endif()
 
 if(NOT ${CMAKE_VERSION} VERSION_LESS 3.1)
