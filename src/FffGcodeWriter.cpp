--- conflicted
+++ resolved
@@ -1120,24 +1120,11 @@
             std::vector<Polygons>* last_wall_insets = &wall_insets; // default to current wall outline
             if (layer_nr > 0)
             {
-<<<<<<< HEAD
-                if (!compensate_overlap_0)
-                {
-                    WallOverlapComputation* wall_overlap_computation(nullptr);
-                    gcode_layer.addPolygonsByOptimizer(part.insets[0], &mesh->inset0_config, wall_overlap_computation, z_seam_type, z_seam_pos, mesh->getSettingInMicrons("wall_0_wipe_dist"), spiralize, retract_before_outer_wall);
-                }
-                else
-                {
-                    Polygons& outer_wall = part.insets[0];
-                    WallOverlapComputation wall_overlap_computation(outer_wall, mesh->getSettingInMicrons("wall_line_width_0"));
-                    gcode_layer.addPolygonsByOptimizer(outer_wall, &mesh->inset0_config, &wall_overlap_computation, z_seam_type, z_seam_pos, mesh->getSettingInMicrons("wall_0_wipe_dist"), spiralize, retract_before_outer_wall);
-=======
                 SliceLayer &last_wall_layer = mesh->layers[layer_nr - 1];
                 if (last_wall_layer.parts.size() > 0 && last_wall_layer.parts[0].insets.size() > 0 && last_wall_layer.parts[0].insets[0].size() > 0)
                 {
                     // use the last wall outline
                     last_wall_insets = &last_wall_layer.parts[0].insets;
->>>>>>> 87982f12
                 }
             }
             const PolygonRef& outer_wall = wall_insets[0][0]; // current layer outer wall outline
@@ -1162,13 +1149,13 @@
                     if (!compensate_overlap_0)
                     {
                         WallOverlapComputation* wall_overlap_computation(nullptr);
-                        gcode_layer.addPolygonsByOptimizer(part.insets[0], &mesh->inset0_config, wall_overlap_computation, z_seam_type, z_seam_pos, mesh->getSettingInMicrons("wall_0_wipe_dist"));
+                        gcode_layer.addPolygonsByOptimizer(part.insets[0], &mesh->inset0_config, wall_overlap_computation, z_seam_type, z_seam_pos, mesh->getSettingInMicrons("wall_0_wipe_dist"), false, retract_before_outer_wall);
                     }
                     else
                     {
                         Polygons& outer_wall = part.insets[0];
                         WallOverlapComputation wall_overlap_computation(outer_wall, mesh->getSettingInMicrons("wall_line_width_0"));
-                        gcode_layer.addPolygonsByOptimizer(outer_wall, &mesh->inset0_config, &wall_overlap_computation, z_seam_type, z_seam_pos, mesh->getSettingInMicrons("wall_0_wipe_dist"));
+                        gcode_layer.addPolygonsByOptimizer(outer_wall, &mesh->inset0_config, &wall_overlap_computation, z_seam_type, z_seam_pos, mesh->getSettingInMicrons("wall_0_wipe_dist"), false, retract_before_outer_wall);
                     }
                 }
                 else
