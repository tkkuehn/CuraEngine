--- conflicted
+++ resolved
@@ -166,12 +166,7 @@
         {
             // Reset object counts
             private_data->object_count = 0;
-<<<<<<< HEAD
-            private_data->object_ids.clear();
             for (auto object : slice->object_lists())
-=======
-            for(auto object : slice->object_lists())
->>>>>>> 93485cd0
             {
                 handleObjectList(&object);
             }
@@ -302,17 +297,8 @@
 
 void CommandSocket::sendLayerInfo(int layer_nr, int32_t z, int32_t height)
 {
-<<<<<<< HEAD
-#ifdef ARCUS
-    if (!private_data->current_sliced_object)
-    {
-        return;
-    }
-    
-    cura::proto::Layer* layer = private_data->getLayerById(layer_nr);
-=======
+#ifdef ARCUS
     std::shared_ptr<cura::proto::Layer> layer = private_data->getLayerById(layer_nr);
->>>>>>> 93485cd0
     layer->set_height(z);
     layer->set_thickness(height);
 #endif
@@ -320,13 +306,7 @@
 
 void CommandSocket::sendPolygons(PrintFeatureType type, int layer_nr, Polygons& polygons, int line_width)
 {
-<<<<<<< HEAD
-#ifdef ARCUS
-    if (!private_data->current_sliced_object)
-        return;
-    
-=======
->>>>>>> 93485cd0
+#ifdef ARCUS
     if (polygons.size() == 0)
         return;
 
@@ -379,25 +359,10 @@
 //     socket.sendFloat32(print_time);
 }
 
-<<<<<<< HEAD
-void CommandSocket::beginSendSlicedObject()
-{
-#ifdef ARCUS
-    if (!private_data->sliced_object_list)
-    {
-        private_data->sliced_object_list = std::make_shared<cura::proto::SlicedObjectList>();
-    }
-
-    private_data->current_sliced_object = private_data->sliced_object_list->add_objects();
-    private_data->current_sliced_object->set_id(private_data->object_ids[private_data->sliced_objects]);
-#endif
-}
-
-void CommandSocket::endSendSlicedObject()
-=======
 void CommandSocket::sendLayerData()
->>>>>>> 93485cd0
-{
+{
+#ifdef ARCUS
+#endif
 #ifdef ARCUS
     private_data->sliced_objects++;
     private_data->current_layer_offset = private_data->current_layer_count;
@@ -454,24 +419,15 @@
 #endif
 }
 
-<<<<<<< HEAD
-#ifdef ARCUS
-cura::proto::Layer* CommandSocket::Private::getLayerById(int id)
-=======
+#ifdef ARCUS
 std::shared_ptr<cura::proto::Layer> CommandSocket::Private::getLayerById(int id)
->>>>>>> 93485cd0
 {
     id += current_layer_offset;
 
     auto itr = sliced_layers.find(id);
 
-<<<<<<< HEAD
-    cura::proto::Layer* layer = nullptr;
+    std::shared_ptr<cura::proto::Layer> layer;
     if (itr != sliced_layers.end())
-=======
-    std::shared_ptr<cura::proto::Layer> layer;
-    if(itr != sliced_layers.end())
->>>>>>> 93485cd0
     {
         layer = itr->second;
     }
